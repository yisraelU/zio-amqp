val mainScala = "2.12.10"
val allScala  = Seq("2.11.12", mainScala)

inThisBuild(
  List(
    organization := "nl.vroste",
    version := "0.0.1",
    homepage := Some(url("https://github.com/svroonland/zio-amqp")),
    licenses := List("Apache-2.0" -> url("http://www.apache.org/licenses/LICENSE-2.0")),
    scalaVersion := mainScala,
    crossScalaVersions := allScala,
    parallelExecution in Test := false,
    fork in Test := true,
    fork in run := true,
    publishMavenStyle := true,
    publishArtifact in Test := false,
    assemblyJarName in assembly := "zio-amqp-" + version.value + ".jar",
    test in assembly := {},
    target in assembly := file(baseDirectory.value + "/../bin/"),
    assemblyMergeStrategy in assembly := {
      case PathList("META-INF", xs @ _*)       => MergeStrategy.discard
      case n if n.startsWith("reference.conf") => MergeStrategy.concat
      case _                                   => MergeStrategy.first
    },
    bintrayOrganization := Some("vroste"),
    bintrayReleaseOnPublish in ThisBuild := false,
    bintrayPackageLabels := Seq("zio", "amqp")
  )
)

name := "zio-amqp"
scalafmtOnCompile := true

libraryDependencies ++= Seq(
<<<<<<< HEAD
  "dev.zio"        %% "zio-streams"                 % "1.0.0-RC16",
  "dev.zio"        %% "zio-test"                    % "1.0.0-RC16" % "test",
  "dev.zio"        %% "zio-test-sbt"                % "1.0.0-RC16" % "test",
  "dev.zio"        %% "zio-interop-java"            % "1.1.0.0-RC5",
  "dev.zio"        %% "zio-interop-reactivestreams" % "1.0.3.4-RC1",
  "com.rabbitmq"   % "amqp-client"                  % "5.8.0",
=======
  "dev.zio"        %% "zio-streams"                 % "1.0.0-RC17",
  "dev.zio"        %% "zio-test"                    % "1.0.0-RC17" % "test",
  "dev.zio"        %% "zio-test-sbt"                % "1.0.0-RC17" % "test",
  "dev.zio"        %% "zio-interop-java"            % "1.1.0.0-RC6",
  "dev.zio"        %% "zio-interop-reactivestreams" % "1.0.3.5-RC3",
  "com.rabbitmq"   % "amqp-client"                  % "5.7.3",
>>>>>>> b279c364
  "ch.qos.logback" % "logback-classic"              % "1.2.3"
)

testFrameworks += new TestFramework("zio.test.sbt.ZTestFramework")

addCommandAlias("fmt", "all scalafmtSbt scalafmt test:scalafmt")
addCommandAlias("check", "all scalafmtSbtCheck scalafmtCheck test:scalafmtCheck")<|MERGE_RESOLUTION|>--- conflicted
+++ resolved
@@ -32,21 +32,12 @@
 scalafmtOnCompile := true
 
 libraryDependencies ++= Seq(
-<<<<<<< HEAD
-  "dev.zio"        %% "zio-streams"                 % "1.0.0-RC16",
-  "dev.zio"        %% "zio-test"                    % "1.0.0-RC16" % "test",
-  "dev.zio"        %% "zio-test-sbt"                % "1.0.0-RC16" % "test",
-  "dev.zio"        %% "zio-interop-java"            % "1.1.0.0-RC5",
-  "dev.zio"        %% "zio-interop-reactivestreams" % "1.0.3.4-RC1",
-  "com.rabbitmq"   % "amqp-client"                  % "5.8.0",
-=======
   "dev.zio"        %% "zio-streams"                 % "1.0.0-RC17",
   "dev.zio"        %% "zio-test"                    % "1.0.0-RC17" % "test",
   "dev.zio"        %% "zio-test-sbt"                % "1.0.0-RC17" % "test",
   "dev.zio"        %% "zio-interop-java"            % "1.1.0.0-RC6",
   "dev.zio"        %% "zio-interop-reactivestreams" % "1.0.3.5-RC3",
   "com.rabbitmq"   % "amqp-client"                  % "5.7.3",
->>>>>>> b279c364
   "ch.qos.logback" % "logback-classic"              % "1.2.3"
 )
 
